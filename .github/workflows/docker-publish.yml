name: Docker

# This workflow uses actions that are not certified by GitHub.
# They are provided by a third-party and are governed by
# separate terms of service, privacy policy, and support
# documentation.

on:
  release:
    types: ['published']
  push:
<<<<<<< HEAD
    branches: [ "dockerify", "testnet_pretask" ]
=======
    branches: [ "dockerify", "testnet_pretask", "testnet_5_pairs" ]
>>>>>>> 13a17cbe
    # Publish semver tags as releases.
    tags: [ 'v*.*.*' ]
  pull_request:
    branches: [ "main" ]

env:
  # Use docker.io for Docker Hub if empty
  REGISTRY: ghcr.io
  # github.repository as <account>/<repo>
  IMAGE_NAME: powerloom/pooler


jobs:
  build:

    runs-on:
      group: larger-runners
    permissions:
      contents: read
      packages: write
      # This is used to complete the identity challenge
      # with sigstore/fulcio when running outside of PRs.
      id-token: write

    steps:
      - name: Checkout repository
        uses: actions/checkout@v3

      # Install the cosign tool except on PR
      # https://github.com/sigstore/cosign-installer
      #- name: Install cosign
      #  if: github.event_name != 'pull_request'
      #  uses: sigstore/cosign-installer@f3c664df7af409cb4873aa5068053ba9d61a57b6 #v2.6.0
      #  with:
      #    cosign-release: 'v1.11.0'

      - name: Set up QEMU
        uses: docker/setup-qemu-action@v2


      # Workaround: https://github.com/docker/build-push-action/issues/461
      - name: Setup Docker buildx
        uses: docker/setup-buildx-action@79abd3f86f79a9d68a23c75a09a9a85889262adf

      # Login against a Docker registry except on PR
      # https://github.com/docker/login-action
      - name: Log into registry ${{ env.REGISTRY }}
        if: github.event_name != 'pull_request'
        uses: docker/login-action@28218f9b04b4f3f62068d7b6ce6ca5b26e35336c
        with:
          registry: ${{ env.REGISTRY }}
          username: ${{ github.actor }}
          password: ${{ secrets.GITHUB_TOKEN }}

      # Extract metadata (tags, labels) for Docker
      # https://github.com/docker/metadata-action
      - name: Extract Docker metadata
        id: meta
        uses: docker/metadata-action@98669ae865ea3cffbcbaa878cf57c20bbf1c6c38
        with:
          images: ${{ env.REGISTRY }}/${{ env.IMAGE_NAME }}

      # Build and push Docker image with Buildx (don't push on PR)
      # https://github.com/docker/build-push-action
      - name: Build and push Docker image
        id: build-and-push
        uses: docker/build-push-action@ac9327eae2b366085ac7f6a2d02df8aa8ead720a
        with:
          context: .
          platforms: linux/amd64,linux/arm64
          push: ${{ github.event_name != 'pull_request' }}
          tags: ${{ steps.meta.outputs.tags }}
          labels: ${{ steps.meta.outputs.labels }}
          cache-from: type=gha
          cache-to: type=gha,mode=max


      # Sign the resulting Docker image digest except on PRs.
      # This will only write to the public Rekor transparency log when the Docker
      # repository is public to avoid leaking data.  If you would like to publish
      # transparency data even for private images, pass --force to cosign below.
      # https://github.com/sigstore/cosign
      # - name: Sign the published Docker image
      #   if: ${{ github.event_name != 'pull_request' }}
      #   env:
      #     COSIGN_EXPERIMENTAL: "true"
      #   # This step uses the identity token to provision an ephemeral certificate
      #   # against the sigstore community Fulcio instance.
      #   run: echo "${{ steps.meta.outputs.tags }}" | xargs -I {} cosign sign {}@${{ steps.build-and-push.outputs.digest }}<|MERGE_RESOLUTION|>--- conflicted
+++ resolved
@@ -9,11 +9,7 @@
   release:
     types: ['published']
   push:
-<<<<<<< HEAD
-    branches: [ "dockerify", "testnet_pretask" ]
-=======
     branches: [ "dockerify", "testnet_pretask", "testnet_5_pairs" ]
->>>>>>> 13a17cbe
     # Publish semver tags as releases.
     tags: [ 'v*.*.*' ]
   pull_request:
