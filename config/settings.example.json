--- conflicted
+++ resolved
@@ -84,10 +84,7 @@
     "address": "protocol-state-contract"
   },
   "callback_worker_config": {
-<<<<<<< HEAD
-=======
     "num_delegate_workers": 8,
->>>>>>> 00aa45b0
     "num_snapshot_workers": 2,
     "num_aggregation_workers": 4
   },
