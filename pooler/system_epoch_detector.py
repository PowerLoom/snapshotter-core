--- conflicted
+++ resolved
@@ -225,15 +225,10 @@
                     )
 
             if self._last_processed_epoch:
-<<<<<<< HEAD
-                if (current_epoch['begin'] - self._last_processed_epoch['end']) \
-                        > settings.rpc.skip_epoch_threshold_blocks:
-=======
                 if (
                     current_epoch['begin'] - self._last_processed_epoch['end'] >
                     settings.rpc.skip_epoch_threshold_blocks
                 ):
->>>>>>> 03bed419
                     # send alert
                     self._httpx_client.post(
                         url=settings.issue_report_url,
@@ -272,14 +267,10 @@
 
                 elif self._last_processed_epoch['end'] == current_epoch['end']:
                     self._logger.debug(
-<<<<<<< HEAD
-                        'Last processed epoch is same as current epoch, Sleeping for {} seconds...',
-=======
                         (
                             'Last processed epoch is same as current epoch,'
                             ' Sleeping for {} seconds...'
                         ),
->>>>>>> 03bed419
                         settings.consensus.polling_interval,
                     )
                     sleep(settings.consensus.polling_interval)
@@ -290,7 +281,6 @@
                         current_epoch['end'] - current_epoch['begin'] + 1
                     )
                     if self._last_processed_epoch['end'] > current_epoch['end']:
-<<<<<<< HEAD
                         if abs(self.last_processed_epoch['end'] - current_epoch['end']) % epoch_height != 0:
                             self._logger.warning(
                                 'Last processed epoch end {} is greater than current epoch end {}, '
@@ -308,25 +298,13 @@
                             )
                             sleep(settings.consensus.sleep_secs_between_chunks)
                             continue
-                    for epoch in chunks(self._last_processed_epoch['end'] + 1, current_epoch['end'], epoch_height):
-=======
-                        self._logger.warning(
-                            (
-                                'Last processed epoch end {} is greater than'
-                                ' current epoch end {}, something is wrong.'
-                                ' Please consider resetting the state.'
-                            ),
-                            self._last_processed_epoch,
-                            current_epoch,
-                        )
-                        raise GenericExitOnSignal
 
                     for epoch in chunks(
                         self._last_processed_epoch['end'] + 1,
                         current_epoch['end'],
                         epoch_height,
                     ):
->>>>>>> 03bed419
+
                         epoch_from_chunk = {
                             'begin': epoch[0],
                             'end': epoch[1],
