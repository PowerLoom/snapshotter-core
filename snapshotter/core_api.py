--- conflicted
+++ resolved
@@ -119,19 +119,11 @@
     """
     try:
         [current_epoch_data] = await request.app.state.anchor_rpc_helper.web3_call(
-<<<<<<< HEAD
             tasks=[
                 ('currentEpoch', [Web3.to_checksum_address(settings.data_market)]),
             ],
             contract_addr=protocol_state_contract_address,
             abi=protocol_state_contract_abi,
-=======
-            [
-                request.app.state.protocol_state_contract.functions.currentEpoch(
-                Web3.to_checksum_address(settings.data_market),
-                ),
-            ],
->>>>>>> 28079f36
         )
         current_epoch = {
             'begin': current_epoch_data[0],
@@ -172,19 +164,11 @@
     """
     try:
         [epoch_info_data] = await request.app.state.anchor_rpc_helper.web3_call(
-<<<<<<< HEAD
             tasks=[
                 ('epochInfo', [Web3.to_checksum_address(settings.data_market), epoch_id]),
             ],
             contract_addr=protocol_state_contract_address,
             abi=protocol_state_contract_abi,
-=======
-            [
-                request.app.state.protocol_state_contract.functions.epochInfo(
-                Web3.to_checksum_address(settings.data_market), epoch_id,
-                ),
-            ],
->>>>>>> 28079f36
         )
         epoch_info = {
             'timestamp': epoch_info_data[0],
@@ -226,7 +210,6 @@
 
     try:
         # Find the last finalized epoch from the contract
-<<<<<<< HEAD
         [project_last_finalized_epoch] = await request.app.state.anchor_rpc_helper.web3_call(
             tasks=[
                 ('lastFinalizedSnapshot', [Web3.to_checksum_address(settings.data_market), project_id]),
@@ -242,47 +225,6 @@
             ],
             contract_addr=protocol_state_contract_address,
             abi=protocol_state_contract_abi,
-=======
-        epoch_finalized = False
-        [cur_epoch] = await request.app.state.anchor_rpc_helper.web3_call(
-            [
-                request.app.state.protocol_state_contract.functions.currentEpoch(
-                Web3.to_checksum_address(settings.data_market),
-                ),
-            ],
-        )
-        epoch_id = int(cur_epoch[2])
-
-        # Iterate backwards through epochs until a finalized one is found
-        while not epoch_finalized and epoch_id >= 0:
-            # Get finalization status
-            [epoch_finalized_contract] = await request.app.state.anchor_rpc_helper.web3_call(
-                [
-                    request.app.state.protocol_state_contract.functions.snapshotStatus(
-                    settings.data_market, project_id, epoch_id,
-                    ),
-                ],
-            )
-            if epoch_finalized_contract[0]:
-                epoch_finalized = True
-                project_last_finalized_epoch = epoch_id
-            else:
-                epoch_id -= 1
-                if epoch_id < 0:
-                    response.status_code = 404
-                    return {
-                        'status': 'error',
-                        'message': f'Unable to find last finalized epoch for project {project_id}',
-                    }
-
-        # Get epoch info for the last finalized epoch
-        [epoch_info_data] = await request.app.state.anchor_rpc_helper.web3_call(
-            [
-                request.app.state.protocol_state_contract.functions.epochInfo(
-                Web3.to_checksum_address(settings.data_market), project_last_finalized_epoch,
-                ),
-            ],
->>>>>>> 28079f36
         )
         epoch_info = {
             'epochId': project_last_finalized_epoch,
@@ -445,19 +387,11 @@
     try:
         # Get the last finalized epoch for the project
         [last_finalized_epoch] = await request.app.state.anchor_rpc_helper.web3_call(
-<<<<<<< HEAD
             tasks=[
                 ('lastFinalizedSnapshot', [Web3.to_checksum_address(settings.data_market), project_id]),
             ],
             contract_addr=protocol_state_contract_address,
             abi=protocol_state_contract_abi,
-=======
-            [
-                request.app.state.protocol_state_contract.functions.lastFinalizedSnapshot(
-                Web3.to_checksum_address(settings.data_market), project_id,
-                ),
-            ],
->>>>>>> 28079f36
         )
 
     except Exception as e:
