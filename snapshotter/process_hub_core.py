from datetime import datetime
from distutils import core
import json
import os
from re import S
import resource
import threading
import time
from urllib.parse import urljoin
import uuid
import psutil
import pydantic
import redis
import httpx
from multiprocessing import Process
from signal import SIGCHLD
from signal import SIGINT
from signal import signal
from signal import SIGQUIT
from signal import SIGTERM
from threading import Thread
from typing import Dict
from typing import Optional
from eth_utils.address import to_checksum_address
from snapshotter.processor_distributor import ProcessorDistributor
from snapshotter.settings.config import settings
from snapshotter.system_event_detector import EventDetectorProcess
from snapshotter.utils.aggregation_worker import AggregationAsyncWorker
from snapshotter.utils.callback_helpers import send_failure_notifications_sync
from snapshotter.utils.default_logger import logger
from snapshotter.utils.delegate_worker import DelegateAsyncWorker
from snapshotter.utils.exceptions import SelfExitException
from snapshotter.utils.file_utils import read_json_file
from snapshotter.utils.helper_functions import cleanup_proc_hub_children
from snapshotter.utils.models.data_models import ProcessorWorkerDetails, SnapshotterEpochProcessingReportItem, SnapshotterIssue, SnapshotterReportState, SnapshotterStateUpdate, SnapshotterStates
from snapshotter.utils.models.data_models import SnapshotterPing
from snapshotter.utils.models.message_models import ProcessHubCommand
from snapshotter.utils.rabbitmq_helpers import RabbitmqSelectLoopInteractor
from snapshotter.utils.redis.redis_conn import REDIS_CONN_CONF, provide_redis_conn
from snapshotter.utils.redis.redis_keys import epoch_id_epoch_released_key, epoch_id_project_to_state_mapping
from snapshotter.utils.rpc import RpcHelper
from snapshotter.utils.snapshot_worker import SnapshotAsyncWorker

PROC_STR_ID_TO_CLASS_MAP = {
    'SystemEventDetector': {
        'class': EventDetectorProcess,
        'name': 'Powerloom|SystemEventDetector',
        'target': None,
    },
    'ProcessorDistributor': {
        'class': ProcessorDistributor,
        'name': 'Powerloom|ProcessorDistributor',
        'target': None,
    },
}


class ProcessHubCore(Process):
    _anchor_rpc_helper: RpcHelper
    _redis_connection_pool_sync: redis.BlockingConnectionPool
    _redis_conn_sync: redis.Redis

    def __init__(self, name, **kwargs):
        Process.__init__(self, name=name, **kwargs)
        self._spawned_processes_map: Dict[str, Optional[int]] = dict()  # process name to pid map
        self._spawned_cb_processes_map: Dict[str, Dict[str, Optional[ProcessorWorkerDetails]]] = (
            dict()
        )  # separate map for callback worker spawns. unique ID -> dict(unique_name, pid)
        self._httpx_client = httpx.Client(
            base_url=settings.reporting.service_url,
            limits=httpx.Limits(
                max_keepalive_connections=2,
                max_connections=2,
                keepalive_expiry=300,
            ),
        )
        self._last_reporting_service_ping = 0
<<<<<<< HEAD
=======
        self._last_epoch_processing_health_check = 0
        self._start_time = 0
        self._source_chain_block_time = 0
        self._epoch_size = 0
>>>>>>> 13a17cbe
        self._thread_shutdown_event = threading.Event()
        self._shutdown_initiated = False

    def signal_handler(self, signum, frame):
        if signum in [SIGINT, SIGTERM, SIGQUIT]:
            self._shutdown_initiated = True
            if settings.reporting.service_url:
                self._logger.debug('Sending shutdown signal to reporting service')
                send_failure_notifications_sync(
                    client=self._httpx_client,
                    message=SnapshotterIssue(
                        instanceID=settings.instance_id,
                        issueType=SnapshotterReportState.SHUTDOWN_INITIATED.value,
                        projectID='',
                        epochId='',
                        timeOfReporting=datetime.now().isoformat(),
                    )
                )
            self.rabbitmq_interactor.stop()
            # raise GenericExitOnSignal

    def kill_process(self, pid: int):
        p = psutil.Process(pid)
        self._logger.debug(
            'Attempting to send SIGTERM to process ID {} for following command',
            pid,
        )
        p.terminate()
        self._logger.debug('Waiting for 3 seconds to confirm termination of process')
        gone, alive = psutil.wait_procs([p], timeout=3)
        for p_ in alive:
            self._logger.debug(
                'Process ID {} not terminated by SIGTERM. Sending SIGKILL...',
                p_.pid,
            )
            p_.kill()

        for k, v in self._spawned_cb_processes_map.items():
            for unique_worker_entry in v.values():
                if unique_worker_entry is not None and unique_worker_entry.pid == pid:
                    psutil.Process(pid).wait()
                    break

        for k, v in self._spawned_processes_map.items():
            if v is not None and v == pid:
                self._logger.debug('Waiting for process ID {} to join...', pid)
                psutil.Process(pid).wait()
                self._logger.debug('Process ID {} joined...', pid)
                break

    @provide_redis_conn
    def internal_state_reporter(self, redis_conn: redis.Redis = None):
        while not self._thread_shutdown_event.wait(timeout=2):
            proc_id_map = dict()
            for k, v in self._spawned_processes_map.items():
                if v:
                    proc_id_map[k] = v
                else:
                    proc_id_map[k] = -1
            proc_id_map['callback_workers'] = dict()
            for (
                k,
                unique_worker_entries,
            ) in self._spawned_cb_processes_map.items():
                proc_id_map['callback_workers'][k] = dict()
                for (
                    worker_unique_id,
                    worker_process_details,
                ) in unique_worker_entries.items():
                    if worker_process_details is not None:
                        proc_id_map['callback_workers'][k][worker_unique_id] = {
                            'pid': worker_process_details.pid,
                            'id': worker_process_details.unique_name,
                        }
                    else:
                        proc_id_map['callback_workers'][k][worker_unique_id] = {
                            'pid': 'null',
                            'id': '',
                        }
            proc_id_map['callback_workers'] = json.dumps(
                proc_id_map['callback_workers'],
            )
            redis_conn.hset(
                name=f'powerloom:snapshotter:{settings.namespace}:{settings.instance_id}:Processes',
                mapping=proc_id_map,
            )
            if settings.reporting.service_url and int(time.time()) - self._last_reporting_service_ping >= 30:
<<<<<<< HEAD
=======
                self._last_reporting_service_ping = int(time.time())
>>>>>>> 13a17cbe
                try:
                    self._httpx_client.post(
                        url=urljoin(settings.reporting.service_url, '/ping'),
                        json=SnapshotterPing(instanceID=settings.instance_id).dict(),
                    )
                except Exception as e:
                    if settings.logs.trace_enabled:
                        self._logger.opt(exception=True).error('Error while pinging reporting service: {}', e,)
                    else:
                        self._logger.error(
                            'Error while pinging reporting service: {}', e,
                        )
<<<<<<< HEAD
                self._last_reporting_service_ping = int(time.time())
=======
            if int(time.time()) - self._last_epoch_processing_health_check >= 60:
                if self._source_chain_block_time != 0 and self._epoch_size != 0:
                    if int(time.time()) - self._start_time <= 4 * self._source_chain_block_time * self._epoch_size:
                        # self._logger.info(
                        #     'Skipping epoch processing health check because '
                        #     'not enough time has passed for 4 epochs to consider health check since process start | '
                        #     'Start time: {} | Currentime: {} | Source chain block time: {}',
                        #     datetime.fromtimestamp(self._start_time).isoformat(),
                        #     datetime.now().isoformat(),
                        #     self._source_chain_block_time,
                        # )
                        continue
                else:
                    self._logger.info(
                        'Skipping epoch processing health check because source chain block time or epoch size is not known | '
                        'Source chain block time: {} | Epoch size: {}',
                        self._source_chain_block_time,
                        self._epoch_size,
                    )
                    continue
                self._last_epoch_processing_health_check = int(time.time())
                self._logger.debug(
                    'Continuing with epoch processing health check since 4 or more epochs have passed since process start'
                )
                # check for epoch processing status
                try:
                    current_epoch_data = self._protocol_state_contract.functions.currentEpoch().call()
                    current_epoch = {
                        'begin': current_epoch_data[0],
                        'end': current_epoch_data[1],
                        'epochId': current_epoch_data[2],
                    }

                except Exception as e:
                    self._logger.exception(
                        'Exception in get_current_epoch',
                        e=e,
                    )
                    continue
                current_epoch_id = current_epoch['epochId']
                epoch_health = dict()
                # check from previous epoch processing status until 2 further epochs
                for epoch_id in range(current_epoch_id - 1, current_epoch_id - 3 - 1, -1):
                    epoch_specific_report = SnapshotterEpochProcessingReportItem.construct()
                    success_percentage = 0
                    divisor = 1
                    epoch_specific_report.epochId = epoch_id
                    for state in SnapshotterStates:
                        if state not in [SnapshotterStates.SNAPSHOT_BUILD, SnapshotterStates.RELAYER_SEND]:
                            continue
                        state_report_entries = self._redis_conn_sync.hgetall(
                            name=epoch_id_project_to_state_mapping(epoch_id=epoch_id, state_id=state.value),
                        )
                        if state_report_entries:
                            project_state_report_entries = dict()
                            epoch_specific_report.transitionStatus = dict()
                            # epoch_specific_report.transitionStatus[state.value] = dict()
                            project_state_report_entries = {
                                project_id.decode('utf-8'): SnapshotterStateUpdate.parse_raw(project_state_entry)
                                for project_id, project_state_entry in state_report_entries.items()
                            }
                            epoch_specific_report.transitionStatus[state.value] = project_state_report_entries
                            success_percentage += len(
                                [
                                    project_state_report_entry
                                    for project_state_report_entry in project_state_report_entries.values()
                                    if project_state_report_entry.status == 'success'
                                ],
                            ) / len(project_state_report_entries)
                            success_percentage /= divisor
                            divisor += 1
                        else:
                            epoch_specific_report.transitionStatus[state.value] = None
                    if success_percentage != 0:
                        self._logger.debug(
                            'Epoch {} processing success percentage within states {}: {}',
                            list(epoch_specific_report.transitionStatus.keys()),
                            epoch_id,
                            success_percentage * 100,
                        )

                    if any([x is None for x in epoch_specific_report.transitionStatus.values()]):
                        epoch_health[epoch_id] = False
                        self._logger.debug(
                            'Marking epoch {} as unhealthy due to missing state reports against transitions {}',
                            epoch_id,
                            [x for x, y in epoch_specific_report.transitionStatus.items() if y is None],
                        )
                    if success_percentage < 0.5:
                        epoch_health[epoch_id] = False
                        self._logger.debug(
                            'Marking epoch {} as unhealthy due to low success percentage: {}',
                            epoch_id,
                            success_percentage,
                        )
                if len([epoch_id for epoch_id, healthy in epoch_health.items() if not healthy]) >= 2:
                    self._logger.debug(
                        'Sending unhealthy epoch report to reporting service: {}',
                        epoch_health,
                    )
                    send_failure_notifications_sync(
                        client=self._httpx_client,
                        message=SnapshotterIssue(
                            instanceID=settings.instance_id,
                            issueType=SnapshotterReportState.UNHEALTHY_EPOCH_PROCESSING.value,
                            projectID='',
                            epochId='',
                            timeOfReporting=datetime.now().isoformat(),
                            extra=json.dumps(
                                {
                                    'epoch_health': epoch_health,
                                }
                            ),
                        )
                    )
                    self._logger.info('Proceeding to respawn all children because epochs were found unhealthy: {}', epoch_health)
                    self._respawn_all_children()
>>>>>>> 13a17cbe
        self._logger.error(
            (
                'Caught thread shutdown notification event. Deleting process'
                ' worker map in redis...'
            ),
        )
        redis_conn.delete(
            f'powerloom:snapshotter:{settings.namespace}:{settings.instance_id}:Processes',
        )

    def _kill_all_children(self, core_workers=True):
        self._logger.error('Waiting on spawned callback workers to join...')
        for (
            worker_class_name,
            unique_worker_entries,
        ) in self._spawned_cb_processes_map.items():
            procs = []
            for (
                worker_unique_id,
                worker_unique_process_details,
            ) in unique_worker_entries.items():
                if worker_unique_process_details is not None and worker_unique_process_details.pid:
                    self._logger.error(
                        (
                            'Waiting on spawned callback worker {} | Unique'
                            ' ID {} | PID {}  to join...'
                        ),
                        worker_class_name,
                        worker_unique_id,
                        worker_unique_process_details.pid,
                    )
                    _ = psutil.Process(pid=worker_unique_process_details.pid)
                    procs.append(_)
                    _.terminate()
            gone, alive = psutil.wait_procs(procs, timeout=3)
            for p in alive:
                self._logger.error(
                    'Sending SIGKILL to spawned callback worker {} after not exiting on SIGTERM | PID {}',
                    worker_class_name,
                    p.pid,
                )
                p.kill()
        self._spawned_cb_processes_map = dict()
        if core_workers:
            logger.error(
                'Waiting on spawned core workers to join... {}',
                self._spawned_processes_map,
            )
            procs = []
            for (
                worker_class_name,
                worker_pid,
            ) in self._spawned_processes_map.items():
                self._logger.error(
                    'spawned Process Pid to wait on {}',
                    worker_pid,
                )
                if worker_pid is not None:
                    self._logger.error(
                        (
                            'Waiting on spawned core worker {} | PID {}  to'
                            ' join...'
                        ),
                        worker_class_name,
                        worker_pid,
                    )
                    _ = psutil.Process(worker_pid)
                    procs.append(_)
                    _.terminate()
            gone, alive = psutil.wait_procs(procs, timeout=3)
            for p in alive:
                self._logger.error(
                    'Sending SIGKILL to spawned core worker after not exiting on SIGTERM | PID {}',
                    p.pid,
                )
                p.kill()
            self._spawned_processes_map = dict()

    def _launch_snapshot_cb_workers(self):
        self._logger.debug('=' * 80)
        self._logger.debug('Launching Workers')

        # Starting Snapshot workers
        self._spawned_cb_processes_map['snapshot_workers'] = dict()

        for _ in range(settings.callback_worker_config.num_snapshot_workers):
            unique_id = str(uuid.uuid4())[:5]
            unique_name = (
                f'Powerloom|SnapshotWorker:{settings.namespace}:{settings.instance_id}' +
                '-' +
                unique_id
            )
            snapshot_worker_obj: Process = SnapshotAsyncWorker(name=unique_name)
            snapshot_worker_obj.start()
            self._spawned_cb_processes_map['snapshot_workers'].update(
                {unique_id: ProcessorWorkerDetails(unique_name=unique_name, pid=snapshot_worker_obj.pid)},
            )
            self._logger.debug(
                (
                    'Process Hub Core launched process {} for'
                    ' worker type {} with PID: {}'
                ),
                unique_name,
                'snapshot_workers',
                snapshot_worker_obj.pid,
            )
        # Starting Aggregate workers
        self._spawned_cb_processes_map['aggregation_workers'] = dict()

        for _ in range(settings.callback_worker_config.num_aggregation_workers):
            unique_id = str(uuid.uuid4())[:5]
            unique_name = (
                f'Powerloom|AggregationWorker:{settings.namespace}:{settings.instance_id}' +
                '-' +
                unique_id
            )
            aggregation_worker_obj: Process = AggregationAsyncWorker(name=unique_name)
            aggregation_worker_obj.start()
            self._spawned_cb_processes_map['aggregation_workers'].update(
                {unique_id: ProcessorWorkerDetails(unique_name=unique_name, pid=aggregation_worker_obj.pid)},
            )
            self._logger.debug(
                (
                    'Process Hub Core launched process {} for'
                    ' worker type {} with PID: {}'
                ),
                unique_name,
                'aggregation_workers',
                aggregation_worker_obj.pid,
            )

        # Starting Delegate workers
        self._spawned_cb_processes_map['delegate_workers'] = dict()

        for _ in range(settings.callback_worker_config.num_delegate_workers):
            unique_id = str(uuid.uuid4())[:5]
            unique_name = (
                f'Powerloom|DelegateWorker:{settings.namespace}:{settings.instance_id}' +
                '-' +
                unique_id

            )
            delegate_worker_obj: Process = DelegateAsyncWorker(name=unique_name)
            delegate_worker_obj.start()
            self._spawned_cb_processes_map['delegate_workers'].update(
                {unique_id: ProcessorWorkerDetails(unique_name=unique_name, pid=delegate_worker_obj.pid)},
            )

            self._logger.debug(
                (
                    'Process Hub Core launched process {} for'
                    ' worker type {} with PID: {}'
                ),
                unique_name,
                'delegate_workers',
                delegate_worker_obj.pid,
            )

    def _launch_core_worker(self, proc_name, proc_init_kwargs=dict()):
        try:
            proc_details: dict = PROC_STR_ID_TO_CLASS_MAP[proc_name]
            init_kwargs = dict(name=proc_details['name'])
            init_kwargs.update(proc_init_kwargs)
            if proc_details.get('class'):
                proc_obj = proc_details['class'](**init_kwargs)
                proc_obj.start()
            else:
                proc_obj = Process(
                    target=proc_details['target'],
                    kwargs=proc_init_kwargs,
                )
                proc_obj.start()
            self._logger.debug(
                'Process Hub Core launched process for {} with PID: {}',
                proc_name,
                proc_obj.pid,
            )
            self._spawned_processes_map[proc_name] = proc_obj.pid
        except Exception as err:
            self._logger.opt(exception=True).error(
                'Error while starting process {} | '
                '{}',
                proc_name,
                str(err),
            )

    def _respawn_all_children(self):
        self._kill_all_children()
        self._launch_all_children()
        self._start_time = time.time()
        self._last_epoch_processing_health_check = 0

    def _launch_all_children(self):
        self._logger.debug('=' * 80)
        self._logger.debug('Launching Core Workers')
        self._launch_snapshot_cb_workers()
        for proc_name in PROC_STR_ID_TO_CLASS_MAP.keys():
            self._launch_core_worker(proc_name)
        self._launch_snapshot_cb_workers()

    @cleanup_proc_hub_children
    def run(self) -> None:
        self._logger = logger.bind(module='Powerloom|ProcessHub|Core')

        for signame in [SIGINT, SIGTERM, SIGQUIT, SIGCHLD]:
            signal(signame, self.signal_handler)

        soft, hard = resource.getrlimit(resource.RLIMIT_NOFILE)
        resource.setrlimit(
            resource.RLIMIT_NOFILE,
            (settings.rlimit.file_descriptors, hard),
        )

        self._redis_connection_pool_sync = redis.BlockingConnectionPool(**REDIS_CONN_CONF)
        self._redis_conn_sync = redis.Redis(connection_pool=self._redis_connection_pool_sync)
        self._anchor_rpc_helper = RpcHelper(
            rpc_settings=settings.anchor_chain_rpc
        )
        self._anchor_rpc_helper._load_web3_providers_and_rate_limits()
        protocol_abi = read_json_file(settings.protocol_state.abi, self._logger)
        self._protocol_state_contract = self._anchor_rpc_helper.get_current_node()['web3_client'].eth.contract(
            address=to_checksum_address(
                settings.protocol_state.address,
            ),
            abi=protocol_abi,
        )
        try:
            source_block_time = self._protocol_state_contract.functions.SOURCE_CHAIN_BLOCK_TIME().call()
        except Exception as e:
            self._logger.exception(
                'Exception in querying protocol state for source chain block time: {}',
                e,
            )
        else:
            self._source_chain_block_time = source_block_time / 10 ** 4
            self._logger.debug('Set source chain block time to {}', self._source_chain_block_time)

        try:
            epoch_size = self._protocol_state_contract.functions.EPOCH_SIZE().call()
        except Exception as e:
            self._logger.exception(
                'Exception in querying protocol state for epoch size: {}',
                e,
            )
        else:
            self._epoch_size = epoch_size
        self._launch_snapshot_cb_workers()
        self._logger.debug(
            'Starting Internal Process State reporter for Process Hub Core...',
        )
        self._start_time = time.time()
        self._reporter_thread = Thread(target=self.internal_state_reporter)
        self._reporter_thread.start()
        self._logger.debug('Starting Process Hub Core...')

        queue_name = f'powerloom-processhub-commands-q:{settings.namespace}:{settings.instance_id}'
        self.rabbitmq_interactor: RabbitmqSelectLoopInteractor = RabbitmqSelectLoopInteractor(
            consume_queue_name=queue_name,
            consume_callback=self.callback,
            consumer_worker_name=(
                f'Powerloom|ProcessHub|Core-{settings.instance_id[:5]}'
            ),
        )
        self._logger.debug('Starting RabbitMQ consumer on queue {}', queue_name)
        self.rabbitmq_interactor.run()
        self._logger.debug('RabbitMQ interactor ioloop ended...')
        self._thread_shutdown_event.set()
        raise SelfExitException

    def callback(self, dont_use_ch, method, properties, body):
        self.rabbitmq_interactor._channel.basic_ack(
            delivery_tag=method.delivery_tag,
        )
        command = json.loads(body)
        try:
            cmd_json = ProcessHubCommand(**command)
        except pydantic.ValidationError:
            self._logger.error('ProcessHubCore received unrecognized command')
            self._logger.error(command)
            return

        if cmd_json.command == 'stop':
            self._logger.debug(
                'Process Hub Core received stop command: {}', cmd_json,
            )
            process_id = cmd_json.pid
            proc_str_id = cmd_json.proc_str_id
            if process_id:
                return
            if proc_str_id:
                if proc_str_id == 'self':
                    return
                    # self._logger.error('Received stop command on self. Initiating shutdown...')
                    # raise SelfExitException
                mapped_pid = self._spawned_processes_map.get(proc_str_id)
                if not mapped_pid:
                    self._logger.error(
                        (
                            'Did not find process ID in core processes string'
                            ' map: {}'
                        ),
                        proc_str_id,
                    )
                    for (
                        cb_worker_type,
                        unique_worker_entries,
                    ) in self._spawned_cb_processes_map.items():
                        if cb_worker_type == proc_str_id:
                            for (
                                worker_unique_id,
                                worker_process_details,
                            ) in unique_worker_entries.items():
                                if worker_process_details is not None and worker_process_details.pid is not None:
                                    self.kill_process(worker_process_details.pid)
                                    self._spawned_cb_processes_map[
                                        cb_worker_type
                                    ][worker_unique_id] = ProcessorWorkerDetails(
                                        unique_name=worker_unique_id, pid=None,
                                    )
                                    self._logger.info(
                                        'Killing process ID {} for callback process {} with identifier {}',
                                        worker_process_details.pid, proc_str_id, worker_unique_id,
                                    )
                else:
                    self.kill_process(mapped_pid)
                    self._spawned_processes_map[proc_str_id] = None

        elif cmd_json.command == 'start':
            self._logger.debug(
                'Process Hub Core received start command: {}', cmd_json,
            )
            proc_name = cmd_json.proc_str_id
            if not proc_name:
                self._logger.error(
                    'Received start command without process name',
                )
                return
            if proc_name not in PROC_STR_ID_TO_CLASS_MAP.keys():
                self._logger.error(
                    'Received unrecognized process name to start: {}', proc_name,
                )
                return
            self._logger.debug(
                'Process Hub Core launching process for {}', proc_name,
            )
            self._launch_core_worker(proc_name, cmd_json.init_kwargs)

        elif cmd_json.command == 'restart':
            try:
                self._logger.debug(
                    'Process Hub Core received restart command: {}', cmd_json,
                )
                # first kill
                self._logger.debug(
                    'Attempting to kill process: {}', cmd_json.pid,
                )
                self.kill_process(cmd_json.pid)
                self._logger.debug(
                    'Attempting to start process: {}', cmd_json.proc_str_id,
                )
            except Exception as err:
                self._logger.opt(exception=True).error(
                    (
                        f'Error while restarting a process:{cmd_json} |'
                        f' error_msg: {str(err)}'
                    ),
                )
        elif cmd_json.command == 'respawn':
            self._respawn_all_children()


if __name__ == '__main__':
    p = ProcessHubCore(name='Powerloom|SnapshotterProcessHub|Core')
    p.start()
    while p.is_alive():
        logger.debug(
            'Process hub core is still alive. waiting on it to join...',
        )
        try:
            p.join()
        except:
            pass<|MERGE_RESOLUTION|>--- conflicted
+++ resolved
@@ -75,13 +75,10 @@
             ),
         )
         self._last_reporting_service_ping = 0
-<<<<<<< HEAD
-=======
         self._last_epoch_processing_health_check = 0
         self._start_time = 0
         self._source_chain_block_time = 0
         self._epoch_size = 0
->>>>>>> 13a17cbe
         self._thread_shutdown_event = threading.Event()
         self._shutdown_initiated = False
 
@@ -169,10 +166,7 @@
                 mapping=proc_id_map,
             )
             if settings.reporting.service_url and int(time.time()) - self._last_reporting_service_ping >= 30:
-<<<<<<< HEAD
-=======
                 self._last_reporting_service_ping = int(time.time())
->>>>>>> 13a17cbe
                 try:
                     self._httpx_client.post(
                         url=urljoin(settings.reporting.service_url, '/ping'),
@@ -185,9 +179,6 @@
                         self._logger.error(
                             'Error while pinging reporting service: {}', e,
                         )
-<<<<<<< HEAD
-                self._last_reporting_service_ping = int(time.time())
-=======
             if int(time.time()) - self._last_epoch_processing_health_check >= 60:
                 if self._source_chain_block_time != 0 and self._epoch_size != 0:
                     if int(time.time()) - self._start_time <= 4 * self._source_chain_block_time * self._epoch_size:
@@ -305,7 +296,6 @@
                     )
                     self._logger.info('Proceeding to respawn all children because epochs were found unhealthy: {}', epoch_health)
                     self._respawn_all_children()
->>>>>>> 13a17cbe
         self._logger.error(
             (
                 'Caught thread shutdown notification event. Deleting process'
