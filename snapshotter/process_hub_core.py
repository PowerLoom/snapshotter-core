import json
import os
import resource
import threading
import time
import uuid
from datetime import datetime
from multiprocessing import Process
from re import S
from signal import SIGCHLD
from signal import SIGINT
from signal import signal
from signal import SIGQUIT
from signal import SIGTERM
from threading import Thread
from typing import Dict
from typing import Optional
from urllib.parse import urljoin

import httpx
import psutil
import pydantic
import redis
from distutils import core
from eth_utils.address import to_checksum_address

from snapshotter.processor_distributor import ProcessorDistributor
from snapshotter.settings.config import settings
from snapshotter.system_event_detector import EventDetectorProcess
from snapshotter.utils.aggregation_worker import AggregationAsyncWorker
from snapshotter.utils.callback_helpers import send_failure_notifications_sync
from snapshotter.utils.default_logger import logger
from snapshotter.utils.delegate_worker import DelegateAsyncWorker
from snapshotter.utils.exceptions import SelfExitException
from snapshotter.utils.file_utils import read_json_file
from snapshotter.utils.helper_functions import cleanup_proc_hub_children
from snapshotter.utils.models.data_models import ProcessorWorkerDetails
from snapshotter.utils.models.data_models import SnapshotterEpochProcessingReportItem
from snapshotter.utils.models.data_models import SnapshotterIssue
from snapshotter.utils.models.data_models import SnapshotterPing
from snapshotter.utils.models.data_models import SnapshotterReportState
from snapshotter.utils.models.data_models import SnapshotterStates
from snapshotter.utils.models.data_models import SnapshotterStateUpdate
from snapshotter.utils.models.message_models import ProcessHubCommand
from snapshotter.utils.rabbitmq_helpers import RabbitmqSelectLoopInteractor
from snapshotter.utils.redis.redis_conn import provide_redis_conn
from snapshotter.utils.redis.redis_conn import REDIS_CONN_CONF
from snapshotter.utils.redis.redis_keys import epoch_id_epoch_released_key
from snapshotter.utils.redis.redis_keys import epoch_id_project_to_state_mapping
from snapshotter.utils.redis.redis_keys import process_hub_core_start_timestamp
from snapshotter.utils.rpc import RpcHelper
from snapshotter.utils.snapshot_worker import SnapshotAsyncWorker

PROC_STR_ID_TO_CLASS_MAP = {
    'SystemEventDetector': {
        'class': EventDetectorProcess,
        'name': 'Powerloom|SystemEventDetector',
        'target': None,
    },
    'ProcessorDistributor': {
        'class': ProcessorDistributor,
        'name': 'Powerloom|ProcessorDistributor',
        'target': None,
    },
}


class ProcessHubCore(Process):
    _anchor_rpc_helper: RpcHelper
    _redis_connection_pool_sync: redis.BlockingConnectionPool
    _redis_conn_sync: redis.Redis

    def __init__(self, name, **kwargs):
        Process.__init__(self, name=name, **kwargs)
        self._spawned_processes_map: Dict[str, Optional[int]] = dict()  # process name to pid map
        self._spawned_cb_processes_map: Dict[str, Dict[str, Optional[ProcessorWorkerDetails]]] = (
            dict()
        )  # separate map for callback worker spawns. unique ID -> dict(unique_name, pid)
        self._httpx_client = httpx.Client(
            base_url=settings.reporting.service_url,
            limits=httpx.Limits(
                max_keepalive_connections=2,
                max_connections=2,
                keepalive_expiry=300,
            ),
        )
        self._last_reporting_service_ping = 0
<<<<<<< HEAD
        self._last_epoch_processing_health_check = 0
        self._start_time = 0
        self._last_respawn_time = 0
=======
>>>>>>> 4950fea6
        self._source_chain_block_time = 0
        self._epoch_size = 0
        self._thread_shutdown_event = threading.Event()
        self._shutdown_initiated = False

    def signal_handler(self, signum, frame):
        if signum in [SIGINT, SIGTERM, SIGQUIT]:
            self._shutdown_initiated = True
            if settings.reporting.service_url:
                self._logger.debug('Sending shutdown signal to reporting service')
                send_failure_notifications_sync(
                    client=self._httpx_client,
                    message=SnapshotterIssue(
                        instanceID=settings.instance_id,
                        issueType=SnapshotterReportState.SHUTDOWN_INITIATED.value,
                        projectID='',
                        epochId='',
                        timeOfReporting=datetime.now().isoformat(),
                    ),
                )
            self.rabbitmq_interactor.stop()
            # raise GenericExitOnSignal

    def kill_process(self, pid: int):
        p = psutil.Process(pid)
        self._logger.debug(
            'Attempting to send SIGTERM to process ID {} for following command',
            pid,
        )
        p.terminate()
        self._logger.debug('Waiting for 3 seconds to confirm termination of process')
        gone, alive = psutil.wait_procs([p], timeout=3)
        for p_ in alive:
            self._logger.debug(
                'Process ID {} not terminated by SIGTERM. Sending SIGKILL...',
                p_.pid,
            )
            p_.kill()

        for k, v in self._spawned_cb_processes_map.items():
            for unique_worker_entry in v.values():
                if unique_worker_entry is not None and unique_worker_entry.pid == pid:
                    psutil.Process(pid).wait()
                    break

        for k, v in self._spawned_processes_map.items():
            if v is not None and v == pid:
                self._logger.debug('Waiting for process ID {} to join...', pid)
                psutil.Process(pid).wait()
                self._logger.debug('Process ID {} joined...', pid)
                break

    @provide_redis_conn_repsawning_thread
    def internal_state_reporter(self, redis_conn: redis.Redis = None):
        while not self._thread_shutdown_event.wait(timeout=2):
            if self._last_respawn_time == 0 or (self._last_respawn_time != 0 and int(time.time()) - self._last_respawn_time >= 30):
                # allow time for callback workers to fully respawn before writing process table update
                proc_id_map = dict()
                for k, v in self._spawned_processes_map.items():
                    if v:
                        proc_id_map[k] = v
                    else:
                        proc_id_map[k] = -1
                proc_id_map['callback_workers'] = dict()
                for (
                    k,
                    unique_worker_entries,
                ) in self._spawned_cb_processes_map.items():
                    proc_id_map['callback_workers'][k] = dict()
                    for (
                        worker_unique_id,
                        worker_process_details,
                    ) in unique_worker_entries.items():
                        if worker_process_details is not None:
                            proc_id_map['callback_workers'][k][worker_unique_id] = {
                                'pid': worker_process_details.pid,
                                'id': worker_process_details.unique_name,
                            }
                        else:
                            proc_id_map['callback_workers'][k][worker_unique_id] = {
                                'pid': 'null',
                                'id': '',
                            }
                proc_id_map['callback_workers'] = json.dumps(
                    proc_id_map['callback_workers'],
                )
                try:
                    redis_conn.hset(
                        name=f'powerloom:snapshotter:{settings.namespace}:{settings.instance_id}:Processes',
                        mapping=proc_id_map,
                    )
                except Exception as e:
                    self._logger.opt(exception=True).error(
                        'Error while updating process map in redis: {}', e,
                    )
            if settings.reporting.service_url and int(time.time()) - self._last_reporting_service_ping >= 30:
                self._last_reporting_service_ping = int(time.time())
                try:
                    self._httpx_client.post(
                        url=urljoin(settings.reporting.service_url, '/ping'),
                        json=SnapshotterPing(instanceID=settings.instance_id).dict(),
                    )
                except Exception as e:
                    if settings.logs.trace_enabled:
                        self._logger.opt(exception=True).error('Error while pinging reporting service: {}', e)
                    else:
                        self._logger.error(
                            'Error while pinging reporting service: {}', e,
                        )
<<<<<<< HEAD
            if (self._last_epoch_processing_health_check != 0 and int(time.time()) - self._last_epoch_processing_health_check > 4 * self._source_chain_block_time * self._epoch_size) or \
                    (self._last_epoch_processing_health_check == 0 and self._start_time != 0 and int(time.time()) - self._start_time > 4 * self._source_chain_block_time * self._epoch_size):
                # self._logger.info(
                #     'Skipping epoch processing health check because '
                #     'not enough time has passed for 4 epochs to consider health check since last health check or start time | '
                #     'Start time: {} | Currentime: {} | Source chain block time: {}',
                #     datetime.fromtimestamp(self._start_time).isoformat(),
                #     datetime.now().isoformat(),
                #     self._source_chain_block_time,
                # )
                if not (self._source_chain_block_time != 0 and self._epoch_size != 0):
                    self._logger.info(
                        'Skipping epoch processing health check because source chain block time or epoch size is not known | '
                        'Source chain block time: {} | Epoch size: {}',
                        self._source_chain_block_time,
                        self._epoch_size,
                    )
                    continue
                self._last_epoch_processing_health_check = int(time.time())
                self._logger.debug(
                    'Continuing with epoch processing health check since 4 or more epochs have passed since process start',
                )
                # check for epoch processing status
                try:
                    current_epoch_data = self._protocol_state_contract.functions.currentEpoch().call()
                    current_epoch = {
                        'begin': current_epoch_data[0],
                        'end': current_epoch_data[1],
                        'epochId': current_epoch_data[2],
                    }

                except Exception as e:
                    self._logger.exception(
                        'Exception in get_current_epoch',
                        e=e,
                    )
                    continue
                current_epoch_id = current_epoch['epochId']
                epoch_health = dict()
                # check from previous epoch processing status until 2 further epochs
                for epoch_id in range(current_epoch_id - 1, current_epoch_id - 3 - 1, -1):
                    epoch_specific_report = SnapshotterEpochProcessingReportItem.construct()
                    success_percentage = 0
                    divisor = 1
                    epoch_specific_report.epochId = epoch_id
                    for state in SnapshotterStates:
                        if state not in [SnapshotterStates.SNAPSHOT_BUILD, SnapshotterStates.RELAYER_SEND]:
                            continue
                        state_report_entries = self._redis_conn_sync.hgetall(
                            name=epoch_id_project_to_state_mapping(epoch_id=epoch_id, state_id=state.value),
                        )
                        if state_report_entries:
                            project_state_report_entries = dict()
                            epoch_specific_report.transitionStatus = dict()
                            # epoch_specific_report.transitionStatus[state.value] = dict()
                            project_state_report_entries = {
                                project_id.decode('utf-8'): SnapshotterStateUpdate.parse_raw(project_state_entry)
                                for project_id, project_state_entry in state_report_entries.items()
                            }
                            epoch_specific_report.transitionStatus[state.value] = project_state_report_entries
                            success_percentage += len(
                                [
                                    project_state_report_entry
                                    for project_state_report_entry in project_state_report_entries.values()
                                    if project_state_report_entry.status == 'success'
                                ],
                            ) / len(project_state_report_entries)
                            success_percentage /= divisor
                            divisor += 1
                        else:
                            epoch_specific_report.transitionStatus[state.value] = None
                    if success_percentage != 0:
                        self._logger.debug(
                            'Epoch {} processing success percentage within states {}: {}',
                            list(epoch_specific_report.transitionStatus.keys()),
                            epoch_id,
                            success_percentage * 100,
                        )

                    if any([x is None for x in epoch_specific_report.transitionStatus.values()]):
                        epoch_health[epoch_id] = False
                        self._logger.debug(
                            'Marking epoch {} as unhealthy due to missing state reports against transitions {}',
                            epoch_id,
                            [x for x, y in epoch_specific_report.transitionStatus.items() if y is None],
                        )
                    if success_percentage < 0.5:
                        epoch_health[epoch_id] = False
                        self._logger.debug(
                            'Marking epoch {} as unhealthy due to low success percentage: {}',
                            epoch_id,
                            success_percentage,
                        )
                if len([epoch_id for epoch_id, healthy in epoch_health.items() if not healthy]) >= 2:
                    self._logger.debug(
                        'Sending unhealthy epoch report to reporting service: {}',
                        epoch_health,
                    )
                    send_failure_notifications_sync(
                        client=self._httpx_client,
                        message=SnapshotterIssue(
                            instanceID=settings.instance_id,
                            issueType=SnapshotterReportState.UNHEALTHY_EPOCH_PROCESSING.value,
                            projectID='',
                            epochId='',
                            timeOfReporting=datetime.now().isoformat(),
                            extra=json.dumps(
                                {
                                    'epoch_health': epoch_health,
                                },
                            ),
                        ),
                    )
                    self._logger.info(
                        'Proceeding to respawn all children because epochs were found unhealthy: {}', epoch_health,
                    )
                    self._respawn_all_children()
                    time.sleep(10)
=======
>>>>>>> 4950fea6
        self._logger.error(
            (
                'Caught thread shutdown notification event. Deleting process'
                ' worker map in redis...'
            ),
        )
        send_failure_notifications_sync(
            client=self._httpx_client,
            message=SnapshotterIssue(
                instanceID=settings.instance_id,
                issueType=SnapshotterReportState.CRASHED_CHILD_WORKER.value,
                projectID='',
                epochId='',
                timeOfReporting=datetime.now().isoformat(),
                extra=json.dumps(
                    {
                        'message': 'internal thread shutdown event caught and deleting process worker map in redis',
                    }
                ),
            )
        )
        redis_conn.delete(
            f'powerloom:snapshotter:{settings.namespace}:{settings.instance_id}:Processes',
        )

    def _kill_all_children(self, core_workers=True):
        self._logger.error('Waiting on spawned callback workers to join...')
        for (
            worker_class_name,
            unique_worker_entries,
        ) in self._spawned_cb_processes_map.items():
            procs = []
            for (
                worker_unique_id,
                worker_unique_process_details,
            ) in unique_worker_entries.items():
                if worker_unique_process_details is not None and worker_unique_process_details.pid:
                    self._logger.error(
                        (
                            'Waiting on spawned callback worker {} | Unique'
                            ' ID {} | PID {}  to join...'
                        ),
                        worker_class_name,
                        worker_unique_id,
                        worker_unique_process_details.pid,
                    )
                    _ = psutil.Process(pid=worker_unique_process_details.pid)
                    procs.append(_)
                    _.terminate()
            gone, alive = psutil.wait_procs(procs, timeout=3)
            for p in alive:
                self._logger.error(
                    'Sending SIGKILL to spawned callback worker {} after not exiting on SIGTERM | PID {}',
                    worker_class_name,
                    p.pid,
                )
                p.kill()
        self._spawned_cb_processes_map = dict()
        if core_workers:
            logger.error(
                'Waiting on spawned core workers to join... {}',
                self._spawned_processes_map,
            )
            procs = []
            for (
                worker_class_name,
                worker_pid,
            ) in self._spawned_processes_map.items():
                self._logger.error(
                    'spawned Process Pid to wait on {}',
                    worker_pid,
                )
                if worker_pid is not None:
                    self._logger.error(
                        (
                            'Waiting on spawned core worker {} | PID {}  to'
                            ' join...'
                        ),
                        worker_class_name,
                        worker_pid,
                    )
                    _ = psutil.Process(worker_pid)
                    procs.append(_)
                    _.terminate()
            gone, alive = psutil.wait_procs(procs, timeout=3)
            for p in alive:
                self._logger.error(
                    'Sending SIGKILL to spawned core worker after not exiting on SIGTERM | PID {}',
                    p.pid,
                )
                p.kill()
            self._spawned_processes_map = dict()

    def _launch_snapshot_cb_workers(self):
        self._logger.debug('=' * 80)
        self._logger.debug('Launching Workers')

        # Starting Snapshot workers
        self._spawned_cb_processes_map['snapshot_workers'] = dict()

        for _ in range(settings.callback_worker_config.num_snapshot_workers):
            unique_id = str(uuid.uuid4())[:5]
            unique_name = (
                f'Powerloom|SnapshotWorker:{settings.namespace}:{settings.instance_id}' +
                '-' +
                unique_id
            )
            snapshot_worker_obj: Process = SnapshotAsyncWorker(name=unique_name)
            snapshot_worker_obj.start()
            self._spawned_cb_processes_map['snapshot_workers'].update(
                {unique_id: ProcessorWorkerDetails(unique_name=unique_name, pid=snapshot_worker_obj.pid)},
            )
            self._logger.debug(
                (
                    'Process Hub Core launched process {} for'
                    ' worker type {} with PID: {}'
                ),
                unique_name,
                'snapshot_workers',
                snapshot_worker_obj.pid,
            )
        # Starting Aggregate workers
        self._spawned_cb_processes_map['aggregation_workers'] = dict()

        for _ in range(settings.callback_worker_config.num_aggregation_workers):
            unique_id = str(uuid.uuid4())[:5]
            unique_name = (
                f'Powerloom|AggregationWorker:{settings.namespace}:{settings.instance_id}' +
                '-' +
                unique_id
            )
            aggregation_worker_obj: Process = AggregationAsyncWorker(name=unique_name)
            aggregation_worker_obj.start()
            self._spawned_cb_processes_map['aggregation_workers'].update(
                {unique_id: ProcessorWorkerDetails(unique_name=unique_name, pid=aggregation_worker_obj.pid)},
            )
            self._logger.debug(
                (
                    'Process Hub Core launched process {} for'
                    ' worker type {} with PID: {}'
                ),
                unique_name,
                'aggregation_workers',
                aggregation_worker_obj.pid,
            )

        # Starting Delegate workers
        self._spawned_cb_processes_map['delegate_workers'] = dict()

        for _ in range(settings.callback_worker_config.num_delegate_workers):
            unique_id = str(uuid.uuid4())[:5]
            unique_name = (
                f'Powerloom|DelegateWorker:{settings.namespace}:{settings.instance_id}' +
                '-' +
                unique_id

            )
            delegate_worker_obj: Process = DelegateAsyncWorker(name=unique_name)
            delegate_worker_obj.start()
            self._spawned_cb_processes_map['delegate_workers'].update(
                {unique_id: ProcessorWorkerDetails(unique_name=unique_name, pid=delegate_worker_obj.pid)},
            )

            self._logger.debug(
                (
                    'Process Hub Core launched process {} for'
                    ' worker type {} with PID: {}'
                ),
                unique_name,
                'delegate_workers',
                delegate_worker_obj.pid,
            )

    def _launch_core_worker(self, proc_name, proc_init_kwargs=dict()):
        try:
            proc_details: dict = PROC_STR_ID_TO_CLASS_MAP[proc_name]
            init_kwargs = dict(name=proc_details['name'])
            init_kwargs.update(proc_init_kwargs)
            if proc_details.get('class'):
                proc_obj = proc_details['class'](**init_kwargs)
                proc_obj.start()
            else:
                proc_obj = Process(
                    target=proc_details['target'],
                    kwargs=proc_init_kwargs,
                )
                proc_obj.start()
            self._logger.debug(
                'Process Hub Core launched process for {} with PID: {}',
                proc_name,
                proc_obj.pid,
            )
            self._spawned_processes_map[proc_name] = proc_obj.pid
        except Exception as err:
            self._logger.opt(exception=True).error(
                'Error while starting process {} | '
                '{}',
                proc_name,
                str(err),
            )

    def _respawn_all_children(self):
        self._kill_all_children()
        self._launch_all_children()
<<<<<<< HEAD
        self._start_time = time.time()
        self._last_respawn_time = int(time.time())
=======
        self._set_start_time()
>>>>>>> 4950fea6

    def _launch_all_children(self):
        self._logger.debug('=' * 80)
        self._logger.debug('Launching Core Workers')
        self._launch_snapshot_cb_workers()
        for proc_name in PROC_STR_ID_TO_CLASS_MAP.keys():
            self._launch_core_worker(proc_name)
        self._launch_snapshot_cb_workers()

    def _set_start_time(self):
        self._redis_conn_sync.set(
            process_hub_core_start_timestamp(),
            str(int(time.time())),
        )

    @cleanup_proc_hub_children
    def run(self) -> None:
        self._logger = logger.bind(module='Powerloom|ProcessHub|Core')

        for signame in [SIGINT, SIGTERM, SIGQUIT, SIGCHLD]:
            signal(signame, self.signal_handler)

        soft, hard = resource.getrlimit(resource.RLIMIT_NOFILE)
        resource.setrlimit(
            resource.RLIMIT_NOFILE,
            (settings.rlimit.file_descriptors, hard),
        )

        self._redis_connection_pool_sync = redis.BlockingConnectionPool(**REDIS_CONN_CONF)
        self._redis_conn_sync = redis.Redis(connection_pool=self._redis_connection_pool_sync)
        self._anchor_rpc_helper = RpcHelper(
            rpc_settings=settings.anchor_chain_rpc,
        )
        self._anchor_rpc_helper._load_web3_providers_and_rate_limits()
        protocol_abi = read_json_file(settings.protocol_state.abi, self._logger)
        self._protocol_state_contract = self._anchor_rpc_helper.get_current_node()['web3_client'].eth.contract(
            address=to_checksum_address(
                settings.protocol_state.address,
            ),
            abi=protocol_abi,
        )
        try:
            source_block_time = self._protocol_state_contract.functions.SOURCE_CHAIN_BLOCK_TIME().call()
        except Exception as e:
            self._logger.exception(
                'Exception in querying protocol state for source chain block time: {}',
                e,
            )
        else:
            self._source_chain_block_time = source_block_time / 10 ** 4
            self._logger.debug('Set source chain block time to {}', self._source_chain_block_time)

        try:
            epoch_size = self._protocol_state_contract.functions.EPOCH_SIZE().call()
        except Exception as e:
            self._logger.exception(
                'Exception in querying protocol state for epoch size: {}',
                e,
            )
        else:
            self._epoch_size = epoch_size
        self._launch_snapshot_cb_workers()
        self._logger.debug(
            'Starting Internal Process State reporter for Process Hub Core...',
        )
        self._set_start_time()
        self._reporter_thread = Thread(target=self.internal_state_reporter)
        self._reporter_thread.start()
        self._logger.debug('Starting Process Hub Core...')

        queue_name = f'powerloom-processhub-commands-q:{settings.namespace}:{settings.instance_id}'
        self.rabbitmq_interactor: RabbitmqSelectLoopInteractor = RabbitmqSelectLoopInteractor(
            consume_queue_name=queue_name,
            consume_callback=self.callback,
            consumer_worker_name=(
                f'Powerloom|ProcessHub|Core-{settings.instance_id[:5]}'
            ),
        )
        self._logger.debug('Starting RabbitMQ consumer on queue {}', queue_name)
        self.rabbitmq_interactor.run()
        self._logger.debug('RabbitMQ interactor ioloop ended...')
        self._thread_shutdown_event.set()
        raise SelfExitException

    def callback(self, dont_use_ch, method, properties, body):
        self.rabbitmq_interactor._channel.basic_ack(
            delivery_tag=method.delivery_tag,
        )
        command = json.loads(body)
        try:
            cmd_json = ProcessHubCommand(**command)
        except pydantic.ValidationError:
            self._logger.error('ProcessHubCore received unrecognized command')
            self._logger.error(command)
            return

        if cmd_json.command == 'stop':
            self._logger.debug(
                'Process Hub Core received stop command: {}', cmd_json,
            )
            process_id = cmd_json.pid
            proc_str_id = cmd_json.proc_str_id
            if process_id:
                return
            if proc_str_id:
                if proc_str_id == 'self':
                    return
                    # self._logger.error('Received stop command on self. Initiating shutdown...')
                    # raise SelfExitException
                mapped_pid = self._spawned_processes_map.get(proc_str_id)
                if not mapped_pid:
                    self._logger.error(
                        (
                            'Did not find process ID in core processes string'
                            ' map: {}'
                        ),
                        proc_str_id,
                    )
                    for (
                        cb_worker_type,
                        unique_worker_entries,
                    ) in self._spawned_cb_processes_map.items():
                        if cb_worker_type == proc_str_id:
                            for (
                                worker_unique_id,
                                worker_process_details,
                            ) in unique_worker_entries.items():
                                if worker_process_details is not None and worker_process_details.pid is not None:
                                    self.kill_process(worker_process_details.pid)
                                    self._spawned_cb_processes_map[
                                        cb_worker_type
                                    ][worker_unique_id] = ProcessorWorkerDetails(
                                        unique_name=worker_unique_id, pid=None,
                                    )
                                    self._logger.info(
                                        'Killing process ID {} for callback process {} with identifier {}',
                                        worker_process_details.pid, proc_str_id, worker_unique_id,
                                    )
                else:
                    self.kill_process(mapped_pid)
                    self._spawned_processes_map[proc_str_id] = None

        elif cmd_json.command == 'start':
            self._logger.debug(
                'Process Hub Core received start command: {}', cmd_json,
            )
            proc_name = cmd_json.proc_str_id
            if not proc_name:
                self._logger.error(
                    'Received start command without process name',
                )
                return
            if proc_name not in PROC_STR_ID_TO_CLASS_MAP.keys():
                self._logger.error(
                    'Received unrecognized process name to start: {}', proc_name,
                )
                return
            self._logger.debug(
                'Process Hub Core launching process for {}', proc_name,
            )
            self._launch_core_worker(proc_name, cmd_json.init_kwargs)

        elif cmd_json.command == 'restart':
            try:
                self._logger.debug(
                    'Process Hub Core received restart command: {}', cmd_json,
                )
                # first kill
                self._logger.debug(
                    'Attempting to kill process: {}', cmd_json.pid,
                )
                self.kill_process(cmd_json.pid)
                self._logger.debug(
                    'Attempting to start process: {}', cmd_json.proc_str_id,
                )
            except Exception as err:
                self._logger.opt(exception=True).error(
                    (
                        f'Error while restarting a process:{cmd_json} |'
                        f' error_msg: {str(err)}'
                    ),
                )
        elif cmd_json.command == 'respawn':
            self._respawn_all_children()


if __name__ == '__main__':
    p = ProcessHubCore(name='Powerloom|SnapshotterProcessHub|Core')
    p.start()
    while p.is_alive():
        logger.debug(
            'Process hub core is still alive. waiting on it to join...',
        )
        try:
            p.join()
        except:
            pass<|MERGE_RESOLUTION|>--- conflicted
+++ resolved
@@ -6,7 +6,6 @@
 import uuid
 from datetime import datetime
 from multiprocessing import Process
-from re import S
 from signal import SIGCHLD
 from signal import SIGINT
 from signal import signal
@@ -21,7 +20,6 @@
 import psutil
 import pydantic
 import redis
-from distutils import core
 from eth_utils.address import to_checksum_address
 
 from snapshotter.processor_distributor import ProcessorDistributor
@@ -35,18 +33,13 @@
 from snapshotter.utils.file_utils import read_json_file
 from snapshotter.utils.helper_functions import cleanup_proc_hub_children
 from snapshotter.utils.models.data_models import ProcessorWorkerDetails
-from snapshotter.utils.models.data_models import SnapshotterEpochProcessingReportItem
 from snapshotter.utils.models.data_models import SnapshotterIssue
 from snapshotter.utils.models.data_models import SnapshotterPing
 from snapshotter.utils.models.data_models import SnapshotterReportState
-from snapshotter.utils.models.data_models import SnapshotterStates
-from snapshotter.utils.models.data_models import SnapshotterStateUpdate
 from snapshotter.utils.models.message_models import ProcessHubCommand
 from snapshotter.utils.rabbitmq_helpers import RabbitmqSelectLoopInteractor
 from snapshotter.utils.redis.redis_conn import provide_redis_conn
 from snapshotter.utils.redis.redis_conn import REDIS_CONN_CONF
-from snapshotter.utils.redis.redis_keys import epoch_id_epoch_released_key
-from snapshotter.utils.redis.redis_keys import epoch_id_project_to_state_mapping
 from snapshotter.utils.redis.redis_keys import process_hub_core_start_timestamp
 from snapshotter.utils.rpc import RpcHelper
 from snapshotter.utils.snapshot_worker import SnapshotAsyncWorker
@@ -85,12 +78,6 @@
             ),
         )
         self._last_reporting_service_ping = 0
-<<<<<<< HEAD
-        self._last_epoch_processing_health_check = 0
-        self._start_time = 0
-        self._last_respawn_time = 0
-=======
->>>>>>> 4950fea6
         self._source_chain_block_time = 0
         self._epoch_size = 0
         self._thread_shutdown_event = threading.Event()
@@ -143,49 +130,42 @@
                 self._logger.debug('Process ID {} joined...', pid)
                 break
 
-    @provide_redis_conn_repsawning_thread
+    @provide_redis_conn
     def internal_state_reporter(self, redis_conn: redis.Redis = None):
         while not self._thread_shutdown_event.wait(timeout=2):
-            if self._last_respawn_time == 0 or (self._last_respawn_time != 0 and int(time.time()) - self._last_respawn_time >= 30):
-                # allow time for callback workers to fully respawn before writing process table update
-                proc_id_map = dict()
-                for k, v in self._spawned_processes_map.items():
-                    if v:
-                        proc_id_map[k] = v
+            proc_id_map = dict()
+            for k, v in self._spawned_processes_map.items():
+                if v:
+                    proc_id_map[k] = v
+                else:
+                    proc_id_map[k] = -1
+            proc_id_map['callback_workers'] = dict()
+            for (
+                k,
+                unique_worker_entries,
+            ) in self._spawned_cb_processes_map.items():
+                proc_id_map['callback_workers'][k] = dict()
+                for (
+                    worker_unique_id,
+                    worker_process_details,
+                ) in unique_worker_entries.items():
+                    if worker_process_details is not None:
+                        proc_id_map['callback_workers'][k][worker_unique_id] = {
+                            'pid': worker_process_details.pid,
+                            'id': worker_process_details.unique_name,
+                        }
                     else:
-                        proc_id_map[k] = -1
-                proc_id_map['callback_workers'] = dict()
-                for (
-                    k,
-                    unique_worker_entries,
-                ) in self._spawned_cb_processes_map.items():
-                    proc_id_map['callback_workers'][k] = dict()
-                    for (
-                        worker_unique_id,
-                        worker_process_details,
-                    ) in unique_worker_entries.items():
-                        if worker_process_details is not None:
-                            proc_id_map['callback_workers'][k][worker_unique_id] = {
-                                'pid': worker_process_details.pid,
-                                'id': worker_process_details.unique_name,
-                            }
-                        else:
-                            proc_id_map['callback_workers'][k][worker_unique_id] = {
-                                'pid': 'null',
-                                'id': '',
-                            }
-                proc_id_map['callback_workers'] = json.dumps(
-                    proc_id_map['callback_workers'],
-                )
-                try:
-                    redis_conn.hset(
-                        name=f'powerloom:snapshotter:{settings.namespace}:{settings.instance_id}:Processes',
-                        mapping=proc_id_map,
-                    )
-                except Exception as e:
-                    self._logger.opt(exception=True).error(
-                        'Error while updating process map in redis: {}', e,
-                    )
+                        proc_id_map['callback_workers'][k][worker_unique_id] = {
+                            'pid': 'null',
+                            'id': '',
+                        }
+            proc_id_map['callback_workers'] = json.dumps(
+                proc_id_map['callback_workers'],
+            )
+            redis_conn.hset(
+                name=f'powerloom:snapshotter:{settings.namespace}:{settings.instance_id}:Processes',
+                mapping=proc_id_map,
+            )
             if settings.reporting.service_url and int(time.time()) - self._last_reporting_service_ping >= 30:
                 self._last_reporting_service_ping = int(time.time())
                 try:
@@ -200,147 +180,11 @@
                         self._logger.error(
                             'Error while pinging reporting service: {}', e,
                         )
-<<<<<<< HEAD
-            if (self._last_epoch_processing_health_check != 0 and int(time.time()) - self._last_epoch_processing_health_check > 4 * self._source_chain_block_time * self._epoch_size) or \
-                    (self._last_epoch_processing_health_check == 0 and self._start_time != 0 and int(time.time()) - self._start_time > 4 * self._source_chain_block_time * self._epoch_size):
-                # self._logger.info(
-                #     'Skipping epoch processing health check because '
-                #     'not enough time has passed for 4 epochs to consider health check since last health check or start time | '
-                #     'Start time: {} | Currentime: {} | Source chain block time: {}',
-                #     datetime.fromtimestamp(self._start_time).isoformat(),
-                #     datetime.now().isoformat(),
-                #     self._source_chain_block_time,
-                # )
-                if not (self._source_chain_block_time != 0 and self._epoch_size != 0):
-                    self._logger.info(
-                        'Skipping epoch processing health check because source chain block time or epoch size is not known | '
-                        'Source chain block time: {} | Epoch size: {}',
-                        self._source_chain_block_time,
-                        self._epoch_size,
-                    )
-                    continue
-                self._last_epoch_processing_health_check = int(time.time())
-                self._logger.debug(
-                    'Continuing with epoch processing health check since 4 or more epochs have passed since process start',
-                )
-                # check for epoch processing status
-                try:
-                    current_epoch_data = self._protocol_state_contract.functions.currentEpoch().call()
-                    current_epoch = {
-                        'begin': current_epoch_data[0],
-                        'end': current_epoch_data[1],
-                        'epochId': current_epoch_data[2],
-                    }
-
-                except Exception as e:
-                    self._logger.exception(
-                        'Exception in get_current_epoch',
-                        e=e,
-                    )
-                    continue
-                current_epoch_id = current_epoch['epochId']
-                epoch_health = dict()
-                # check from previous epoch processing status until 2 further epochs
-                for epoch_id in range(current_epoch_id - 1, current_epoch_id - 3 - 1, -1):
-                    epoch_specific_report = SnapshotterEpochProcessingReportItem.construct()
-                    success_percentage = 0
-                    divisor = 1
-                    epoch_specific_report.epochId = epoch_id
-                    for state in SnapshotterStates:
-                        if state not in [SnapshotterStates.SNAPSHOT_BUILD, SnapshotterStates.RELAYER_SEND]:
-                            continue
-                        state_report_entries = self._redis_conn_sync.hgetall(
-                            name=epoch_id_project_to_state_mapping(epoch_id=epoch_id, state_id=state.value),
-                        )
-                        if state_report_entries:
-                            project_state_report_entries = dict()
-                            epoch_specific_report.transitionStatus = dict()
-                            # epoch_specific_report.transitionStatus[state.value] = dict()
-                            project_state_report_entries = {
-                                project_id.decode('utf-8'): SnapshotterStateUpdate.parse_raw(project_state_entry)
-                                for project_id, project_state_entry in state_report_entries.items()
-                            }
-                            epoch_specific_report.transitionStatus[state.value] = project_state_report_entries
-                            success_percentage += len(
-                                [
-                                    project_state_report_entry
-                                    for project_state_report_entry in project_state_report_entries.values()
-                                    if project_state_report_entry.status == 'success'
-                                ],
-                            ) / len(project_state_report_entries)
-                            success_percentage /= divisor
-                            divisor += 1
-                        else:
-                            epoch_specific_report.transitionStatus[state.value] = None
-                    if success_percentage != 0:
-                        self._logger.debug(
-                            'Epoch {} processing success percentage within states {}: {}',
-                            list(epoch_specific_report.transitionStatus.keys()),
-                            epoch_id,
-                            success_percentage * 100,
-                        )
-
-                    if any([x is None for x in epoch_specific_report.transitionStatus.values()]):
-                        epoch_health[epoch_id] = False
-                        self._logger.debug(
-                            'Marking epoch {} as unhealthy due to missing state reports against transitions {}',
-                            epoch_id,
-                            [x for x, y in epoch_specific_report.transitionStatus.items() if y is None],
-                        )
-                    if success_percentage < 0.5:
-                        epoch_health[epoch_id] = False
-                        self._logger.debug(
-                            'Marking epoch {} as unhealthy due to low success percentage: {}',
-                            epoch_id,
-                            success_percentage,
-                        )
-                if len([epoch_id for epoch_id, healthy in epoch_health.items() if not healthy]) >= 2:
-                    self._logger.debug(
-                        'Sending unhealthy epoch report to reporting service: {}',
-                        epoch_health,
-                    )
-                    send_failure_notifications_sync(
-                        client=self._httpx_client,
-                        message=SnapshotterIssue(
-                            instanceID=settings.instance_id,
-                            issueType=SnapshotterReportState.UNHEALTHY_EPOCH_PROCESSING.value,
-                            projectID='',
-                            epochId='',
-                            timeOfReporting=datetime.now().isoformat(),
-                            extra=json.dumps(
-                                {
-                                    'epoch_health': epoch_health,
-                                },
-                            ),
-                        ),
-                    )
-                    self._logger.info(
-                        'Proceeding to respawn all children because epochs were found unhealthy: {}', epoch_health,
-                    )
-                    self._respawn_all_children()
-                    time.sleep(10)
-=======
->>>>>>> 4950fea6
         self._logger.error(
             (
                 'Caught thread shutdown notification event. Deleting process'
                 ' worker map in redis...'
             ),
-        )
-        send_failure_notifications_sync(
-            client=self._httpx_client,
-            message=SnapshotterIssue(
-                instanceID=settings.instance_id,
-                issueType=SnapshotterReportState.CRASHED_CHILD_WORKER.value,
-                projectID='',
-                epochId='',
-                timeOfReporting=datetime.now().isoformat(),
-                extra=json.dumps(
-                    {
-                        'message': 'internal thread shutdown event caught and deleting process worker map in redis',
-                    }
-                ),
-            )
         )
         redis_conn.delete(
             f'powerloom:snapshotter:{settings.namespace}:{settings.instance_id}:Processes',
@@ -525,12 +369,7 @@
     def _respawn_all_children(self):
         self._kill_all_children()
         self._launch_all_children()
-<<<<<<< HEAD
-        self._start_time = time.time()
-        self._last_respawn_time = int(time.time())
-=======
         self._set_start_time()
->>>>>>> 4950fea6
 
     def _launch_all_children(self):
         self._logger.debug('=' * 80)
