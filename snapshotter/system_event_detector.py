--- conflicted
+++ resolved
@@ -121,22 +121,14 @@
             'EpochReleased': self.contract.events.EpochReleased._get_event_abi(),
             'SnapshotFinalized': self.contract.events.SnapshotFinalized._get_event_abi(),
             'ProjectsUpdated': self.contract.events.ProjectsUpdated._get_event_abi(),
-<<<<<<< HEAD
-            'SnapshottersUpdated': self.contract.events.SnapshottersUpdated._get_event_abi(),
-=======
             'allSnapshottersUpdated': self.contract.events.allSnapshottersUpdated._get_event_abi(),
->>>>>>> 13a17cbe
         }
 
         EVENT_SIGS = {
             'EpochReleased': 'EpochReleased(uint256,uint256,uint256,uint256)',
             'SnapshotFinalized': 'SnapshotFinalized(uint256,uint256,string,string,uint256)',
             'ProjectsUpdated': 'ProjectsUpdated(string,bool,uint256)',
-<<<<<<< HEAD
-            'SnapshottersUpdated': 'SnapshottersUpdated(address,bool)',
-=======
             'allSnapshottersUpdated': 'allSnapshottersUpdated(address,bool)',
->>>>>>> 13a17cbe
 
         }
 
@@ -200,11 +192,7 @@
                     timestamp=int(time.time()),
                 )
                 events.append((log.event, event))
-<<<<<<< HEAD
-            elif log.event == 'SnapshottersUpdated':
-=======
             elif log.event == 'allSnapshottersUpdated':
->>>>>>> 13a17cbe
                 event = SnapshottersUpdatedEvent(
                     snapshotterAddress=log.args.snapshotterAddress,
                     allowed=log.args.allowed,
