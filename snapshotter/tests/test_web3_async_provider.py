--- conflicted
+++ resolved
@@ -49,13 +49,8 @@
     ]
 
     # Execute the Web3 call asynchronously
-<<<<<<< HEAD
     result = await rpc_helper.web3_call(tasks)
     logger.debug('Retrieve: {}', result)
-=======
-    result = await rpc_helper.web3_call(tasks, redis_conn=writer_redis_pool)
-    test_logger.debug('Retrieve: {}', result)
->>>>>>> 28079f36
 
 
 if __name__ == '__main__':
